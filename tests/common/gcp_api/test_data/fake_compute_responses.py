--- conflicted
+++ resolved
@@ -1543,7 +1543,6 @@
     "{}/regions/us-central1/subnetworks/default2".format(BASE_URL)
 ])
 
-<<<<<<< HEAD
 GLOBAL_OPERATION_RESPONSE = """
     {
       "kind": "compute#operation",
@@ -1557,22 +1556,6 @@
       "progress": 0,
       "insertTime": "2017-08-08T10:37:55.413-07:00",
       "selfLink": "https://www.googleapis.com/compute/beta/projects/project1/global/operations/operation-1234"
-=======
-GLOBAL_OPERATIONS_RESPONSE = """
-{
- "kind": "compute#operation",
- "id": "1234",
- "name": "operation-1234",
- "operationType": "delete",
- "targetLink": "https://www.googleapis.com/compute/v1/projects/project1/global/firewalls/test-1234",
- "targetId": "123456",
- "status": "PENDING",
- "user": "mock_data@example.com",
- "progress": 0,
- "insertTime": "2017-08-08T10:37:55.413-07:00",
- "selfLink": "https://www.googleapis.com/compute/beta/projects/project1/global/operations/operation-1234"
->>>>>>> 228df76d
-}
 """
 
 FAKE_OPERATION_ID = "operation-1234"